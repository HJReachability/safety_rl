# Please contact the author(s) of this library if you have any questions.
# Authors: Vicenc Rubies-Royo (vrubies@berkeley.edu)
#          Kai-Chieh Hsu ( kaichieh@princeton.edu )

import torch
import torch.nn as nn
from torch.nn.functional import mse_loss, smooth_l1_loss
from torch.nn.utils import clip_grad_norm_

from collections import namedtuple
import numpy as np
import matplotlib.pyplot as plt
import os
import time
from copy import deepcopy

from .model import DeterministicPolicy
from .ActorCritic import ActorCritic, Transition

class TD3(ActorCritic):
    def __init__(self, CONFIG, actionSpace, dimLists, actType={'critic':'Tanh', 'actor':'Tanh'},
        verbose=True):
        """
        __init__: initialization.

        Args:
            CONFIG (Class object): hyper-parameter configuration.
            actionSpace (Class object): consists of `high` and `low` attributes.
            dimList (list): consists of dimension lists
            actType (dict, optional): consists of activation types.
                Defaults to ['Tanh', 'Tanh'].
            verbose (bool, optional): print info or not. Defaults to True.
        """
        super(TD3, self).__init__('TD3', CONFIG, actionSpace)

        #== Build NN for (D)DQN ==
        assert dimLists is not None, "Define the architectures"
        self.dimListCritic = dimLists[0]
        self.dimListActor = dimLists[1]
        self.actType = actType
        self.build_network(dimLists, actType)


    def build_actor(self, dimListActor, actType='Tanh', noiseStd=0.2,
        noiseClamp=0.5):
        self.actor = DeterministicPolicy(dimListActor, self.actionSpace,
            actType=actType, noiseStd=noiseStd, noiseClamp=noiseClamp,
            device=self.device)
        self.actorTarget = deepcopy(self.actor)
        for p in self.actorTarget.parameters():
            p.requires_grad = False


    def initBuffer(self, env, ratio=1.):
        cnt = 0
        s = env.reset()
        while len(self.memory) < self.memory.capacity * ratio:
            cnt += 1
            print('\rWarmup Buffer [{:d}]'.format(cnt), end='')
            a = env.action_space.sample()
            # a = self.genRandomActions(1)[0]
            s_, r, done, info = env.step(a)
            s_ = None if done else s_
            self.store_transition(s, a, r, s_, info)
            if done:
                s = env.reset()
            else:
                s = s_
        print(" --- Warmup Buffer Ends")


    def initQ(self, env, warmupIter, outFolder, num_warmup_samples=200,
                vmin=-1, vmax=1, plotFigure=True, storeFigure=True):
        loss = 0.0
        lossList = np.empty(warmupIter, dtype=float)
        for ep_tmp in range(warmupIter):
            states, value = env.get_warmup_examples(num_warmup_samples)
            actions = self.genRandomActions(num_warmup_samples)

            self.critic.train()
            value = torch.from_numpy(value).float().to(self.device)
            stateTensor = torch.from_numpy(states).float().to(self.device)
            actionTensor = torch.from_numpy(actions).float().to(self.device)
            q1, q2 = self.critic(stateTensor, actionTensor)
            q1Loss = mse_loss(input=q1, target=value, reduction='sum')
            q2Loss = mse_loss(input=q2, target=value, reduction='sum')
            loss = q1Loss + q2Loss

            self.criticOptimizer.zero_grad()
            loss.backward()
            # clip_grad_norm_(self.critic.parameters(), self.max_grad_norm)
            self.criticOptimizer.step()

            lossList[ep_tmp] = loss.detach().cpu().numpy()
            print('\rWarmup Q [{:d}]. MSE = {:f}'.format(
                ep_tmp+1, loss.detach()), end='')

        print(" --- Warmup Q Ends")
        if plotFigure or storeFigure:
            env.visualize(self.critic.Q1, self.actor, vmin=vmin, vmax=vmax)
            if storeFigure:
                figureFolder = os.path.join(outFolder, 'figure')
                os.makedirs(figureFolder, exist_ok=True)
                figurePath = os.path.join(figureFolder, 'initQ.png')
                plt.savefig(figurePath)
            if plotFigure:
                plt.show()
                plt.pause(0.001)
                plt.close()

        # hard replace
        self.criticTarget.load_state_dict(self.critic.state_dict())
        del self.criticOptimizer
        self.build_optimizer()

        return lossList


    def update_critic(self, batch, addBias=False):

<<<<<<< HEAD
        (non_final_mask, non_final_state_nxt, state,
         action, reward, g_x, l_x) = self.unpack_batch(batch)
=======
        (non_final_mask, non_final_state_nxt, state, action, reward,
            g_x, l_x, g_x_nxt, l_x_nxt) = self.unpack_batch(batch)
        self.critic.train()
        self.criticTarget.eval()
        self.actorTarget.eval()
>>>>>>> b0bb888c

        #== get Q(s,a) ==
        q1, q2 = self.critic(state, action)  # Used to compute loss (non-target part).

        #== placeholder for target ==
        target_q = torch.zeros(self.BATCH_SIZE).float().to(self.device)

        #== compute actorTarget next_actions and feed to criticTarget ==
        with torch.no_grad():
            _, next_actions = self.actorTarget.sample(non_final_state_nxt)  # clip(pi_targ(s')+clip(eps,-c,c),a_low, a_high)
            next_q1, next_q2 = self.criticTarget(non_final_state_nxt, next_actions)
            q_max = torch.max(next_q1, next_q2).view(-1)  # max because we are doing reach-avoid.

        target_q[non_final_mask] =  (
            (1.0 - self.GAMMA) * torch.max(l_x[non_final_mask], g_x[non_final_mask]) +
            self.GAMMA * torch.max( g_x[non_final_mask], torch.min(l_x[non_final_mask], q_max)))
        # done_target = torch.logical_and(torch.logical_not(non_final_mask), l_x_nxt <= 0)
        # done_obstac = torch.logical_and(torch.logical_not(non_final_mask), g_x_nxt > 0)
        # target_q[done_target] = l_x_nxt[done_target]
        # target_q[done_obstac] = g_x_nxt[done_obstac]
        target_q[torch.logical_not(non_final_mask)] = g_x[torch.logical_not(non_final_mask)]
        # torch.max(
        #     l_x[torch.logical_not(non_final_mask)], g_x[torch.logical_not(non_final_mask)])

        #== MSE update for both Q1 and Q2 ==
        loss_q1 = mse_loss(input=q1.view(-1), target=target_q)
        loss_q2 = mse_loss(input=q2.view(-1), target=target_q)
        loss_q = loss_q1 + loss_q2

        #== backpropagation ==
        self.criticOptimizer.zero_grad()
        loss_q.backward()
        # nn.utils.clip_grad_norm_(self.critic.parameters(), self.max_grad_norm)
        self.criticOptimizer.step()

        return loss_q.item()


    def update_actor(self, batch):

<<<<<<< HEAD
        (non_final_mask, non_final_state_nxt, state,
         action, reward, g_x, l_x) = self.unpack_batch(batch)
=======
        (non_final_mask, non_final_state_nxt, state, action, reward,
            g_x, l_x, g_x_nxt, l_x_nxt) = self.unpack_batch(batch)
>>>>>>> b0bb888c

        self.critic.eval()
        self.actor.train()
        for p in self.critic.parameters():
            p.requires_grad = False

        q_pi_1, q_pi_2 = self.critic(state, self.actor(state))
        q_pi = torch.max(q_pi_1, q_pi_2)#q_pi_1 if np.random.randint(2) == 0 else q_pi_2  # Kai-Chieh: why randomly decide instead of pick 1.

        loss_pi = q_pi.mean()
        self.actorOptimizer.zero_grad()
        loss_pi.backward()
        # nn.utils.clip_grad_norm_(self.actor.parameters(), self.max_grad_norm)
        self.actorOptimizer.step()

        for p in self.critic.parameters():
            p.requires_grad = True

        return loss_pi.item()


    def unpack_batch(self, batch):
        # `non_final_mask` is used for environments that have next state to be None
        non_final_mask = torch.tensor(tuple(map(lambda s: s is not None, batch.s_)),
            dtype=torch.bool).to(self.device)
        non_final_state_nxt = torch.FloatTensor([s for s in batch.s_ if s is not None]).to(self.device)
        state  = torch.FloatTensor(batch.s).to(self.device)
<<<<<<< HEAD
        action = torch.LongTensor(batch.a).to(self.device).view(-1, self.actionSpace.shape[0])
=======
        action = torch.FloatTensor(batch.a).to(self.device).view(-1,1)
>>>>>>> b0bb888c
        reward = torch.FloatTensor(batch.r).to(self.device)

        g_x = torch.FloatTensor([info['g_x'] for info in batch.info]).to(self.device).view(-1)
        l_x = torch.FloatTensor([info['l_x'] for info in batch.info]).to(self.device).view(-1)

        return non_final_mask, non_final_state_nxt, state, action, reward, g_x, l_x<|MERGE_RESOLUTION|>--- conflicted
+++ resolved
@@ -118,16 +118,11 @@
 
     def update_critic(self, batch, addBias=False):
 
-<<<<<<< HEAD
-        (non_final_mask, non_final_state_nxt, state,
-         action, reward, g_x, l_x) = self.unpack_batch(batch)
-=======
         (non_final_mask, non_final_state_nxt, state, action, reward,
             g_x, l_x, g_x_nxt, l_x_nxt) = self.unpack_batch(batch)
         self.critic.train()
         self.criticTarget.eval()
         self.actorTarget.eval()
->>>>>>> b0bb888c
 
         #== get Q(s,a) ==
         q1, q2 = self.critic(state, action)  # Used to compute loss (non-target part).
@@ -168,13 +163,8 @@
 
     def update_actor(self, batch):
 
-<<<<<<< HEAD
-        (non_final_mask, non_final_state_nxt, state,
-         action, reward, g_x, l_x) = self.unpack_batch(batch)
-=======
         (non_final_mask, non_final_state_nxt, state, action, reward,
             g_x, l_x, g_x_nxt, l_x_nxt) = self.unpack_batch(batch)
->>>>>>> b0bb888c
 
         self.critic.eval()
         self.actor.train()
@@ -202,11 +192,7 @@
             dtype=torch.bool).to(self.device)
         non_final_state_nxt = torch.FloatTensor([s for s in batch.s_ if s is not None]).to(self.device)
         state  = torch.FloatTensor(batch.s).to(self.device)
-<<<<<<< HEAD
         action = torch.LongTensor(batch.a).to(self.device).view(-1, self.actionSpace.shape[0])
-=======
-        action = torch.FloatTensor(batch.a).to(self.device).view(-1,1)
->>>>>>> b0bb888c
         reward = torch.FloatTensor(batch.r).to(self.device)
 
         g_x = torch.FloatTensor([info['g_x'] for info in batch.info]).to(self.device).view(-1)
